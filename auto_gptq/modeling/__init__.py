--- conflicted
+++ resolved
@@ -7,8 +7,5 @@
 from .llama import *
 from .moss import *
 from .opt import *
-<<<<<<< HEAD
 from .gpt_bigcode import *
-=======
-from .codegen import *
->>>>>>> ceef506e
+from .codegen import *